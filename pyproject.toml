--- conflicted
+++ resolved
@@ -23,13 +23,9 @@
     "readability-lxml (>=0.8.4.1,<0.9.0.0)",
     "reportlab (>=4.4.4,<5.0.0)",
     "tqdm (>=4.67.1,<5.0.0)",
-<<<<<<< HEAD
     "langgraph-supervisor (>=0.0.29,<0.0.30)",
-    "python-dotenv (>=1.2.1,<2.0.0)",
     "google-search-results (>=2.4.2,<3.0.0)",
-=======
     "dotenv (>=0.9.9,<0.10.0)"
->>>>>>> 7489a9f9
 ]
 
 
