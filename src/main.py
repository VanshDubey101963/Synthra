--- conflicted
+++ resolved
@@ -1,7 +1,6 @@
 from tools.shell_tools import ShellTool
 from tools.scaffold_tools import ScaffoldTool
 
-<<<<<<< HEAD
 # def main():
 #     pass
 
@@ -17,11 +16,4 @@
     # Scaffold tool
     scaffold = ScaffoldTool()
     print(scaffold.create_project("test_app", "python"))
-    print(scaffold.create_project("frontend", "react"))
-=======
-from agents.coding_agent.memory import DB_PATH , ProjectState, checkpoint
-
-if __name__ == "__main__":
-    print(DB_PATH)
-    print(checkpoint)
->>>>>>> 66d58c35
+    print(scaffold.create_project("frontend", "react"))